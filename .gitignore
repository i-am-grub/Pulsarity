--- conflicted
+++ resolved
@@ -161,9 +161,6 @@
 #  option (not recommended) you can uncomment the following to ignore the entire idea folder.
 #.idea/
 
-<<<<<<< HEAD
-
-config.json
-=======
+# User Added
 .vscode
->>>>>>> 9b8b329a
+config.json